from typing import List, Optional, Tuple, Union, cast

import numpy as np

from . import _utils


def _validate_smoothness_args(
    liad_mode: str,
    max_mode: str,
    ptp_mode: Union[float, str],
    reduce_mode: str,
    p: float,
):
    assert liad_mode in _utils.__VALID_LIAD_MODE__
    assert max_mode in _utils.__VALID_MAX_MODE__
    assert reduce_mode in _utils.__VALID_REDUCE_MODE__
    if isinstance(ptp_mode, str):
        assert ptp_mode in _utils.__VALID_PTP_MODE__
    elif isinstance(ptp_mode, float):
        if not (0.0 < ptp_mode <= 1.0):
            raise ValueError("`ptp_mode` must be in (0.0, 1.0].")
    else:
        raise TypeError("`ptp_mode` must be either a string or a float.")

    if not (p > 1.0):
        raise ValueError("`p` must be greater than 1.0.")


def _get_2nd_order_liad(
    z: np.ndarray, a: np.ndarray, liad_mode: str
) -> List[Tuple[np.ndarray, np.ndarray]]:
<<<<<<< HEAD
    return _utils._liad(z, a, order=2, mode=liad_mode, return_list=True)
=======
    return cast(List[Tuple[np.ndarray, np.ndarray]], utils._liad(z, a, order=2, mode=liad_mode, return_list=True))
>>>>>>> 4be7054c


def _get_smoothness_from_liads(
    liad1: np.ndarray,
    liad2: np.ndarray,
    z_interval: np.ndarray,
    max_mode: str = "lehmer",
    ptp_mode: Union[float, str] = "naive",
    reduce_mode: str = "attribute",
    clamp: bool = False,
    p: float = 2.0,
) -> np.ndarray:
    liad2abs = np.abs(liad2)

    if max_mode == "naive":
        num = np.max(liad2abs, axis=-1)
    elif max_mode == "lehmer":
        num = _utils._lehmer_mean(liad2abs, p=p)
    else:
        raise NotImplementedError

    if ptp_mode == "naive":
        den = np.ptp(liad1, axis=-1)
    elif isinstance(ptp_mode, float):
        den = np.quantile(liad1, q=0.5 + 0.5 * ptp_mode, axis=-1) - np.quantile(
            liad1, q=0.5 - 0.5 * ptp_mode, axis=-1
        )
    else:
        raise NotImplementedError

    den = den / z_interval
    with np.errstate(divide="ignore", invalid="ignore"):
        smth = 1.0 - num / den
    smth[:, np.all(num == 0, axis=0)] = 1.0

    if clamp:
        smth = np.clip(smth, 0.0, 1.0)

    if reduce_mode == "attribute":
        return np.mean(smth, axis=0)
    elif reduce_mode == "sample":
        return np.mean(smth, axis=-1)
    elif reduce_mode == "all":
        return np.mean(smth)
    else:
        return smth


def smoothness(
    z: np.ndarray,
    a: np.ndarray,
    reg_dim: Optional[List[int]] = None,
    liad_mode: str = "forward",
    max_mode: str = "lehmer",
    ptp_mode: Union[float, str] = "naive",
    reduce_mode: str = "attribute",
    clamp: bool = False,
    p: float = 2.0,
) -> np.ndarray:
    """
    Calculate latent smoothness.

    Smoothness is a measure of how smoothly an attribute changes with respect to a change in the regularizing latent dimension. Smoothness of a latent vector :math:`\mathbf{z}` is based on the concept of second-order derivative, and is given by

    .. math:: \operatorname{Smoothness}_{i,d}(\mathbf{z};\delta) = 1-\dfrac{\mathcal{C}_{k\in\mathfrak{K}}[\mathcal{D}_{i,d}^{(2)}(\mathbf{z} + k\delta\mathbf{e}_d;\delta )]}{\delta^{-1}\mathcal{R}_{k\in\mathfrak{K}}[\mathcal{D}_{i,d}^{(1)}(\mathbf{z} + k\delta\mathbf{e}_d;\delta )]},

    where :math:`\mathcal{D}_{i,d}^{(n)}(z; \delta)` is the :math`n`th order latent-induced attribute difference (LIAD) as defined below, :math:`\mathbf{e}_d` is the :math:`d`th elementary vector, :math:`\mathcal{C}_{k\in\mathfrak{K}}[\cdot]` is the Lehmer mean (with `p=2` by default) of its arguments over values of :math:`k\in\mathfrak{K}`, and :math:`\mathcal{R}_{k\in\mathfrak{K}}[\cdot]` is the range of its arguments over values of :math:`k\in\mathfrak{K}` (controlled by `ptp_mode`), and :math:`\mathfrak{K}` is the set of interpolating points (controlled by `z`) used during evaluation.
    
    The first-order LIAD is defined by
    
    .. math:: \mathcal{D}_{i, d}(\mathbf{z}; \delta) = \dfrac{\mathcal{A}_i(\mathbf{z}+\delta \mathbf{e}_d) - \mathcal{A}_i(\mathbf{z})}{\delta}
    
    where :math:`\mathcal{A}_i(\cdot)` is the measurement of attribute :math:`a_i` from a sample generated from its latent vector argument, :math:`d` is the latent dimension regularizing :math:`a_i`, :math:`\delta>0` is the latent step size.
    
    Higher-order LIADs are defined by
    
    .. math:: \mathcal{D}^{(n)}_{i, d}(\mathbf{z}; \delta) =\dfrac{{\mathcal{D}^{(n-1)}_i(\mathbf{z}+\delta \mathbf{e}_d) - \mathcal{D}^{(n-1)}_i(\mathbf{z})}}{\delta}.

    Parameters
    ----------
    z : np.ndarray, (n_samples, n_interp) or (n_samples, n_features or n_attributes, n_interp)
        a batch of latent vectors
    a : np.ndarray, (n_samples, n_interp) or (n_samples, n_attributes, n_interp)
        a batch of attribute(s)
    reg_dim : Optional[List], optional
        regularized dimensions, by default None
        Attribute `a[:, i]` is regularized by `z[:, reg_dim[i]]`. If `None`, `a[:, i]` is assumed to be regularized by `z[:, i]`.
    liad_mode : str, optional
        options for calculating LIAD, by default "forward". Only "forward" is currently supported.
    max_mode : str, optional
        options for calculating array maximum of 2nd order LIAD, by default "lehmer". Must be one of {"lehmer", "naive"}. If "lehmer", the maximum is calculated using the Lehmer mean with power `p`. If "naive", the maximum is calculated using the naive array maximum.
    ptp_mode : str, optional
        options for calculating range of 1st order LIAD for normalization, by default "naive". Must be either "naive" or a float value in (0.0, 1.0]. If "naive", the range is calculated using the naive peak-to-peak range. If float, the range is taken to be the range between quantile `0.5-0.5*ptp_mode` and quantile `0.5+0.5*ptp_mode`.
    reduce_mode : str, optional
        options for reduction of the return array, by default "attribute". Must be one of {"attribute", "samples", "all", "none"}. If "all", returns a scalar. If "attribute", an average is taken along the sample axis and the return array is of shape `(n_attributes,)`. If "samples", an average is taken along the attribute axis and the return array is of shape `(n_samples,)`. If "none", returns a smoothness matrix of shape `(n_samples, n_attributes,)`.
    clamp : bool, optional
        Whether to clamp smoothness to [0, 1], by default False
    p : float, optional
        Lehmer mean power, by default 2.0 (i.e., contraharmonic mean). Only used if `max_mode == "lehmer"`. Must be greater than 1.0. 

    Returns
    -------
    np.ndarray
        smoothness array. See `reduce mode` for return shape.

    References
    ----------
    .. [1] K. N. Watcharasupat, “Controllable Music: Supervised Learning of Disentangled Representations for Music Generation”, 2021.
    """

    _validate_smoothness_args(
        liad_mode=liad_mode,
        max_mode=max_mode,
        ptp_mode=ptp_mode,
        reduce_mode=reduce_mode,
        p=p,
    )

    z, a = _utils._validate_za_shape(z, a, reg_dim=reg_dim, min_size=3)
    _utils._validate_non_constant_interp(z)
    _utils._validate_equal_interp_deltas(z)

    liads = _get_2nd_order_liad(z, a, liad_mode=liad_mode)

    liad1, _ = liads[0]
    liad2, _ = liads[1]
    z_interval = z[..., 1] - z[..., 0]

    return _get_smoothness_from_liads(
        liad1=liad1,
        liad2=liad2,
        z_interval=z_interval,
        max_mode=max_mode,
        ptp_mode=ptp_mode,
        reduce_mode=reduce_mode,
        clamp=clamp,
        p=p,
    )<|MERGE_RESOLUTION|>--- conflicted
+++ resolved
@@ -30,11 +30,7 @@
 def _get_2nd_order_liad(
     z: np.ndarray, a: np.ndarray, liad_mode: str
 ) -> List[Tuple[np.ndarray, np.ndarray]]:
-<<<<<<< HEAD
-    return _utils._liad(z, a, order=2, mode=liad_mode, return_list=True)
-=======
-    return cast(List[Tuple[np.ndarray, np.ndarray]], utils._liad(z, a, order=2, mode=liad_mode, return_list=True))
->>>>>>> 4be7054c
+    return cast(List[Tuple[np.ndarray, np.ndarray]], _utils._liad(z, a, order=2, mode=liad_mode, return_list=True))
 
 
 def _get_smoothness_from_liads(
