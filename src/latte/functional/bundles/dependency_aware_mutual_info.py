--- conflicted
+++ resolved
@@ -83,13 +83,9 @@
     .. [3] K. N. Watcharasupat, “Controllable Music: Supervised Learning of Disentangled Representations for Music Generation”, 2021.
     """
 
-<<<<<<< HEAD
     z, a, reg_dim = _utils._validate_za_shape(z, a, reg_dim, fill_reg_dim=True)
-=======
-    z, a, reg_dim = utils._validate_za_shape(z, a, reg_dim, fill_reg_dim=True)
     
     reg_dim = cast(List[int], reg_dim) # make type checker happy
->>>>>>> 4be7054c
 
     _, n_attr = a.shape
 
