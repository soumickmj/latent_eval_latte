--- conflicted
+++ resolved
@@ -274,13 +274,9 @@
     .. [1] K. N. Watcharasupat and A. Lerch, “Evaluation of Latent Space Disentanglement in the Presence of Interdependent Attributes”, in Extended Abstracts of the Late-Breaking Demo Session of the 22nd International Society for Music Information Retrieval Conference, 2021.
     .. [2] K. N. Watcharasupat, “Controllable Music: Supervised Learning of Disentangled Representations for Music Generation”, 2021.
     """
-<<<<<<< HEAD
     z, a, reg_dim = _utils._validate_za_shape(z, a, reg_dim, fill_reg_dim=True)
-=======
-    z, a, reg_dim = utils._validate_za_shape(z, a, reg_dim, fill_reg_dim=True)
     
     reg_dim = cast(List[int], reg_dim) # make the type checker happy
->>>>>>> 4be7054c
 
     _, n_attr = a.shape
 
@@ -349,13 +345,9 @@
     ----------
     .. [1] K. N. Watcharasupat, “Controllable Music: Supervised Learning of Disentangled Representations for Music Generation”, 2021.
     """
-<<<<<<< HEAD
     z, a, reg_dim = _utils._validate_za_shape(z, a, reg_dim, fill_reg_dim=True)
-=======
-    z, a, reg_dim = utils._validate_za_shape(z, a, reg_dim, fill_reg_dim=True)
     
     reg_dim = cast(List[int], reg_dim) # make the type checker happy
->>>>>>> 4be7054c
 
     _, n_attr = a.shape  # same as len(reg_dim)
 
@@ -421,13 +413,9 @@
     .. [1] K. N. Watcharasupat, “Controllable Music: Supervised Learning of Disentangled Representations for Music Generation”, 2021.
     """
 
-<<<<<<< HEAD
     z, a, reg_dim = _utils._validate_za_shape(z, a, reg_dim, fill_reg_dim=True)
-=======
-    z, a, reg_dim = utils._validate_za_shape(z, a, reg_dim, fill_reg_dim=True)
     
     reg_dim = cast(List[int], reg_dim) # make the type checker happy
->>>>>>> 4be7054c
 
     _, n_features = z.shape
     _, n_attr = a.shape
