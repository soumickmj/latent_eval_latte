--- conflicted
+++ resolved
@@ -55,11 +55,7 @@
         super().__init__(name=name)
 
         self.metric = metric(**kwargs)
-<<<<<<< HEAD
         
-=======
-    
->>>>>>> 4be7054c
 
     @tf.autograph.experimental.do_not_convert
     def update_state(self, *args, **kwargs):
